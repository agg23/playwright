--- conflicted
+++ resolved
@@ -103,12 +103,9 @@
       <span className='d-inline counter'>{stats.flaky}</span>
     </Link>
     <Link className='subnav-item' click={filterWithQuery(q, 's:skipped', false)} ctrlClick={filterWithQuery(q, 's:skipped', true)}>
-<<<<<<< HEAD
+      {!!stats.skipped && statusIcon('skipped')}
       <span className='subnav-item-label'>Skipped</span>
       <span className='d-inline counter'>{stats.skipped}</span>
-=======
-      {!!stats.skipped && statusIcon('skipped')} Skipped <span className='d-inline counter'>{stats.skipped}</span>
->>>>>>> b16ff91f
     </Link>
   </nav>;
 };