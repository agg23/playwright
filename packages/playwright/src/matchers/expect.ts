/**
 * Copyright Microsoft Corporation. All rights reserved.
 *
 * Licensed under the Apache License, Version 2.0 (the "License");
 * you may not use this file except in compliance with the License.
 * You may obtain a copy of the License at
 *
 *     http://www.apache.org/licenses/LICENSE-2.0
 *
 * Unless required by applicable law or agreed to in writing, software
 * distributed under the License is distributed on an "AS IS" BASIS,
 * WITHOUT WARRANTIES OR CONDITIONS OF ANY KIND, either express or implied.
 * See the License for the specific language governing permissions and
 * limitations under the License.
 */

import {
  captureRawStack,
  createGuid,
  currentZone,
  isString,
  pollAgainstDeadline } from 'playwright-core/lib/utils';

import { ExpectError, isJestError } from './matcherHint';
import {
  toBeAttached,
  toBeChecked,
  toBeDisabled,
  toBeEditable,
  toBeEmpty,
  toBeEnabled,
  toBeFocused,
  toBeHidden,
  toBeInViewport,
  toBeOK,
  toBeVisible,
  toContainText,
  toHaveAccessibleDescription,
  toHaveAccessibleErrorMessage,
  toHaveAccessibleName,
  toHaveAttribute,
  toHaveCSS,
  toHaveClass,
  toHaveCount,
  toHaveId,
  toHaveJSProperty,
  toHaveRole,
  toHaveText,
  toHaveTitle,
  toHaveURL,
  toHaveValue,
  toHaveValues,
  toPass
} from './matchers';
import { toMatchAriaSnapshot } from './toMatchAriaSnapshot';
import { toHaveScreenshot, toHaveScreenshotStepTitle, toMatchSnapshot } from './toMatchSnapshot';
import {
  INVERTED_COLOR,
  RECEIVED_COLOR,
  expect as expectLibrary,
  printReceived,
} from '../common/expectBundle';
import { currentTestInfo } from '../common/globals';
import { filteredStackTrace, trimLongString } from '../util';
import { TestInfoImpl } from '../worker/testInfo';

import type { ExpectMatcherStateInternal } from './matchers';
import type { Expect } from '../../types/test';
import type { TestStepInfoImpl } from '../worker/testInfo';


// #region
// Mirrored from https://github.com/facebook/jest/blob/f13abff8df9a0e1148baf3584bcde6d1b479edc7/packages/expect/src/print.ts
/**
 * Copyright (c) Facebook, Inc. and its affiliates. All Rights Reserved.
 *
 * This source code is licensed under the MIT license found here
 * https://github.com/facebook/jest/blob/1547740bbc26400d69f4576bf35645163e942829/LICENSE
 */

// Format substring but do not enclose in double quote marks.
// The replacement is compatible with pretty-format package.
const printSubstring = (val: string): string => val.replace(/"|\\/g, '\\$&');

export const printReceivedStringContainExpectedSubstring = (
  received: string,
  start: number,
  length: number, // not end
): string =>
  RECEIVED_COLOR(
      '"' +
      printSubstring(received.slice(0, start)) +
      INVERTED_COLOR(printSubstring(received.slice(start, start + length))) +
      printSubstring(received.slice(start + length)) +
      '"',
  );

export const printReceivedStringContainExpectedResult = (
  received: string,
  result: RegExpExecArray | null,
): string =>
  result === null
    ? printReceived(received)
    : printReceivedStringContainExpectedSubstring(
        received,
        result.index,
        result[0].length,
    );

// #endregion

type ExpectMessage = string | { message?: string };

function createMatchers(actual: unknown, info: ExpectMetaInfo, prefix: string[]): any {
  return new Proxy(expectLibrary(actual), new ExpectMetaInfoProxyHandler(info, prefix));
}

const userMatchersSymbol = Symbol('userMatchers');

function qualifiedMatcherName(qualifier: string[], matcherName: string) {
  return qualifier.join(':') + '$' + matcherName;
}

function createExpect(info: ExpectMetaInfo, prefix: string[], userMatchers: Record<string, Function>) {
  const expectInstance: Expect<{}> = new Proxy(expectLibrary, {
    apply: function(target: any, thisArg: any, argumentsList: [unknown, ExpectMessage?]) {
      const [actual, messageOrOptions] = argumentsList;
      const message = isString(messageOrOptions) ? messageOrOptions : messageOrOptions?.message || info.message;
      const newInfo = { ...info, message };
      if (newInfo.poll) {
        if (typeof actual !== 'function')
          throw new Error('`expect.poll()` accepts only function as a first argument');
        newInfo.poll.generator = actual as any;
      }
      return createMatchers(actual, newInfo, prefix);
    },

    get: function(target: any, property: string | typeof userMatchersSymbol) {
      if (property === 'configure')
        return configure;

      if (property === 'extend') {
        return (matchers: any) => {
          const qualifier = [...prefix, createGuid()];

          const wrappedMatchers: any = {};
          for (const [name, matcher] of Object.entries(matchers)) {
            wrappedMatchers[name] = wrapPlaywrightMatcherToPassNiceThis(matcher);
            const key = qualifiedMatcherName(qualifier, name);
            wrappedMatchers[key] = wrappedMatchers[name];
            Object.defineProperty(wrappedMatchers[key], 'name', { value: name });
          }
          expectLibrary.extend(wrappedMatchers);
          return createExpect(info, qualifier, { ...userMatchers, ...matchers });
        };
      }

      if (property === 'soft') {
        return (actual: unknown, messageOrOptions?: ExpectMessage) => {
          return configure({ soft: true })(actual, messageOrOptions) as any;
        };
      }

      if (property === userMatchersSymbol)
        return userMatchers;

      if (property === 'poll') {
        return (actual: unknown, messageOrOptions?: ExpectMessage & { timeout?: number, intervals?: number[] }) => {
          const poll = isString(messageOrOptions) ? {} : messageOrOptions || {};
          return configure({ _poll: poll })(actual, messageOrOptions) as any;
        };
      }
      return (expectLibrary as any)[property];
    },
  });

  const configure = (configuration: { message?: string, timeout?: number, soft?: boolean, _poll?: boolean | { timeout?: number, intervals?: number[] } }) => {
    const newInfo = { ...info };
    if ('message' in configuration)
      newInfo.message = configuration.message;
    if ('timeout' in configuration)
      newInfo.timeout = configuration.timeout;
    if ('soft' in configuration)
      newInfo.isSoft = configuration.soft;
    if ('_poll' in configuration) {
      newInfo.poll = configuration._poll ? { ...info.poll, generator: () => {} } : undefined;
      if (typeof configuration._poll === 'object') {
        newInfo.poll!.timeout = configuration._poll.timeout ?? newInfo.poll!.timeout;
        newInfo.poll!.intervals = configuration._poll.intervals ?? newInfo.poll!.intervals;
      }
    }
    return createExpect(newInfo, prefix, userMatchers);
  };

  return expectInstance;
}

// Expect wraps matchers, so there is no way to pass this information to the raw Playwright matcher.
// Rely on sync call sequence to seed each matcher call with the context.
type MatcherCallContext = {
  expectInfo: ExpectMetaInfo;
  testInfo: TestInfoImpl | null;
  step?: TestStepInfoImpl;
};

let matcherCallContext: MatcherCallContext | undefined;

function setMatcherCallContext(context: MatcherCallContext) {
  matcherCallContext = context;
}

function takeMatcherCallContext(): MatcherCallContext {
  try {
    return matcherCallContext!;
  } finally {
    matcherCallContext = undefined;
  }
}

const defaultExpectTimeout = 5000;

function wrapPlaywrightMatcherToPassNiceThis(matcher: any) {
  return function(this: any, ...args: any[]) {
    const { isNot, promise, utils } = this;
    const context = takeMatcherCallContext();
    const timeout = context.expectInfo.timeout ?? context.testInfo?._projectInternal?.expect?.timeout ?? defaultExpectTimeout;
    const newThis: ExpectMatcherStateInternal = {
      isNot,
      promise,
      utils,
      timeout,
      _stepInfo: context.step,
    };
    (newThis as any).equals = throwUnsupportedExpectMatcherError;
    return matcher.call(newThis, ...args);
  };
}

function throwUnsupportedExpectMatcherError() {
  throw new Error('It looks like you are using custom expect matchers that are not compatible with Playwright. See https://aka.ms/playwright/expect-compatibility');
}

expectLibrary.setState({ expand: false });

const customAsyncMatchers = {
  toBeAttached,
  toBeChecked,
  toBeDisabled,
  toBeEditable,
  toBeEmpty,
  toBeEnabled,
  toBeFocused,
  toBeHidden,
  toBeInViewport,
  toBeOK,
  toBeVisible,
  toContainText,
  toHaveAccessibleDescription,
  toHaveAccessibleName,
  toHaveAccessibleErrorMessage,
  toHaveAttribute,
  toHaveClass,
  toHaveCount,
  toHaveCSS,
  toHaveId,
  toHaveJSProperty,
  toHaveRole,
  toHaveText,
  toHaveTitle,
  toHaveURL,
  toHaveValue,
  toHaveValues,
  toHaveScreenshot,
  toMatchAriaSnapshot,
  toPass,
};

const customMatchers = {
  ...customAsyncMatchers,
  toMatchSnapshot,
};

type Generator = () => any;

type ExpectMetaInfo = {
  message?: string;
  isNot?: boolean;
  isSoft?: boolean;
  poll?: {
    timeout?: number;
    intervals?: number[];
    generator: Generator;
  };
  timeout?: number;
};

class ExpectMetaInfoProxyHandler implements ProxyHandler<any> {
  private _info: ExpectMetaInfo;
  private _prefix: string[];

  constructor(info: ExpectMetaInfo, prefix: string[]) {
    this._info = { ...info };
    this._prefix = prefix;
  }

  get(target: Object, matcherName: string | symbol, receiver: any): any {
    let matcher = Reflect.get(target, matcherName, receiver);
    if (typeof matcherName !== 'string')
      return matcher;

    let resolvedMatcherName = matcherName;
    for (let i = this._prefix.length; i > 0; i--) {
      const qualifiedName = qualifiedMatcherName(this._prefix.slice(0, i), matcherName);
      if (Reflect.has(target, qualifiedName)) {
        matcher = Reflect.get(target, qualifiedName, receiver);
        resolvedMatcherName = qualifiedName;
        break;
      }
    }

    if (matcher === undefined)
      throw new Error(`expect: Property '${matcherName}' not found.`);
    if (typeof matcher !== 'function') {
      if (matcherName === 'not')
        this._info.isNot = !this._info.isNot;
      return new Proxy(matcher, this);
    }
    if (this._info.poll) {
      if ((customAsyncMatchers as any)[matcherName] || matcherName === 'resolves' || matcherName === 'rejects')
        throw new Error(`\`expect.poll()\` does not support "${matcherName}" matcher.`);
      matcher = (...args: any[]) => pollMatcher(resolvedMatcherName, this._info, this._prefix, ...args);
    }
    return (...args: any[]) => {
      const testInfo = currentTestInfo();
      setMatcherCallContext({ expectInfo: this._info, testInfo });
      if (!testInfo)
        return matcher.call(target, ...args);

      const customMessage = this._info.message || '';
      const argsSuffix = computeArgsSuffix(matcherName, args);

      const defaultTitle = `expect${this._info.poll ? '.poll' : ''}${this._info.isSoft ? '.soft' : ''}${this._info.isNot ? '.not' : ''}.${matcherName}${argsSuffix}`;
      const title = customMessage || defaultTitle;

      // This looks like it is unnecessary, but it isn't - we need to filter
      // out all the frames that belong to the test runner from caught runtime errors.
      const stackFrames = filteredStackTrace(captureRawStack());

      // toPass and poll matchers can contain other steps, expects and API calls,
      // so they behave like a retriable step.
      const stepInfo = {
        category: (matcherName === 'toPass' || this._info.poll) ? 'step' : 'expect',
        title: trimLongString(title, 1024),
        params: args[0] ? { expected: args[0] } : undefined,
        infectParentStepsWithError: this._info.isSoft,
      };

      const step = testInfo._addStep(stepInfo);

      const reportStepError = (e: Error | unknown) => {
        const jestError = isJestError(e) ? e : null;
        const error = jestError ? new ExpectError(jestError, customMessage, stackFrames) : e;
        if (jestError?.matcherResult.suggestedRebaseline) {
          // NOTE: this is a workaround for the fact that we can't pass the suggested rebaseline
          // for passing matchers. See toMatchAriaSnapshot for a counterpart.
          step.complete({ suggestedRebaseline: jestError?.matcherResult.suggestedRebaseline });
          return;
        }
        step.complete({ error });
        if (this._info.isSoft)
          testInfo._failWithError(error);
        else
          throw error;
      };

      const finalizer = () => {
        step.complete({});
      };

      try {
        setMatcherCallContext({ expectInfo: this._info, testInfo, step: step.info });
        const callback = () => matcher.call(target, ...args);
<<<<<<< HEAD
        const result = zones.run('stepZone', step, callback);
        if (result instanceof Promise) {
          const promise = result.then(finalizer).catch(reportStepError);
          return testInfo._wrapPromiseAPIResult(promise);
        }
=======
        const result = currentZone().with('stepZone', step).run(callback);
        if (result instanceof Promise)
          return result.then(finalizer).catch(reportStepError);
>>>>>>> 0baadb51
        finalizer();
        return result;
      } catch (e) {
        reportStepError(e);
      }
    };
  }
}

async function pollMatcher(qualifiedMatcherName: string, info: ExpectMetaInfo, prefix: string[], ...args: any[]) {
  const testInfo = currentTestInfo();
  const poll = info.poll!;
  const timeout = poll.timeout ?? info.timeout ?? testInfo?._projectInternal?.expect?.timeout ?? defaultExpectTimeout;
  const { deadline, timeoutMessage } = testInfo ? testInfo._deadlineForMatcher(timeout) : TestInfoImpl._defaultDeadlineForMatcher(timeout);

  const result = await pollAgainstDeadline<Error|undefined>(async () => {
    if (testInfo && currentTestInfo() !== testInfo)
      return { continuePolling: false, result: undefined };

    const innerInfo: ExpectMetaInfo = {
      ...info,
      isSoft: false, // soft is outside of poll, not inside
      poll: undefined,
    };
    const value = await poll.generator();
    try {
      let matchers = createMatchers(value, innerInfo, prefix);
      if (info.isNot)
        matchers = matchers.not;
      matchers[qualifiedMatcherName](...args);
      return { continuePolling: false, result: undefined };
    } catch (error) {
      return { continuePolling: true, result: error };
    }
  }, deadline, poll.intervals ?? [100, 250, 500, 1000]);

  if (result.timedOut) {
    const message = result.result ? [
      result.result.message,
      '',
      `Call Log:`,
      `- ${timeoutMessage}`,
    ].join('\n') : timeoutMessage;

    throw new Error(message);
  }
}

function computeArgsSuffix(matcherName: string, args: any[]) {
  let value = '';
  if (matcherName === 'toHaveScreenshot')
    value = toHaveScreenshotStepTitle(...args);
  return value ? `(${value})` : '';
}

export const expect: Expect<{}> = createExpect({}, [], {}).extend(customMatchers);

export function mergeExpects(...expects: any[]) {
  let merged = expect;
  for (const e of expects) {
    const internals = e[userMatchersSymbol];
    if (!internals) // non-playwright expects mutate the global expect, so we don't need to do anything special
      continue;
    merged = merged.extend(internals);
  }
  return merged;
}<|MERGE_RESOLUTION|>--- conflicted
+++ resolved
@@ -380,17 +380,11 @@
       try {
         setMatcherCallContext({ expectInfo: this._info, testInfo, step: step.info });
         const callback = () => matcher.call(target, ...args);
-<<<<<<< HEAD
-        const result = zones.run('stepZone', step, callback);
+        const result = currentZone().with('stepZone', step).run(callback);
         if (result instanceof Promise) {
           const promise = result.then(finalizer).catch(reportStepError);
           return testInfo._wrapPromiseAPIResult(promise);
         }
-=======
-        const result = currentZone().with('stepZone', step).run(callback);
-        if (result instanceof Promise)
-          return result.then(finalizer).catch(reportStepError);
->>>>>>> 0baadb51
         finalizer();
         return result;
       } catch (e) {
