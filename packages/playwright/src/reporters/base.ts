--- conflicted
+++ resolved
@@ -320,11 +320,7 @@
   const header = formatTestHeader(screen, config, test, { indent: '  ', index, mode: 'error' });
   lines.push(screen.colors.red(header));
   for (const result of test.results) {
-<<<<<<< HEAD
-    // const warnings = [...result.annotations, ...test.annotations].filter(a => a.type === 'warning');
-=======
-    const warnings = result.annotations.filter(a => a.type === 'warning');
->>>>>>> 47ad6929
+    // const warnings = result.annotations.filter(a => a.type === 'warning');
     const resultLines: string[] = [];
     const errors = formatResultFailure(screen, test, result, '    ');
     if (!errors.length)
