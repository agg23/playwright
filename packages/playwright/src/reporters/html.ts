/**
 * Copyright (c) Microsoft Corporation.
 *
 * Licensed under the Apache License, Version 2.0 (the "License");
 * you may not use this file except in compliance with the License.
 * You may obtain a copy of the License at
 *
 * http://www.apache.org/licenses/LICENSE-2.0
 *
 * Unless required by applicable law or agreed to in writing, software
 * distributed under the License is distributed on an "AS IS" BASIS,
 * WITHOUT WARRANTIES OR CONDITIONS OF ANY KIND, either express or implied.
 * See the License for the specific language governing permissions and
 * limitations under the License.
 */

import fs from 'fs';
import path from 'path';
import { Transform } from 'stream';

import { HttpServer, MultiMap, assert, calculateSha1, getPackageManagerExecCommand, copyFileAndMakeWritable, gracefullyProcessExitDoNotHang, removeFolders, sanitizeForFilePath, toPosixPath } from 'playwright-core/lib/utils';
import { colors } from 'playwright-core/lib/utils';
import { open } from 'playwright-core/lib/utilsBundle';
import { mime } from 'playwright-core/lib/utilsBundle';
import { yazl } from 'playwright-core/lib/zipBundle';

import { CommonReporterOptions, formatError, formatResultFailure, internalScreen } from './base';
import { codeFrameColumns } from '../transform/babelBundle';
import { resolveReporterOutputPath, stripAnsiEscapes } from '../util';

import type { ReporterV2 } from './reporterV2';
<<<<<<< HEAD
import type { HtmlReporterOptions, Metadata } from '../../types/test';
=======
import type { Metadata, TestAnnotation } from '../../types/test';
>>>>>>> 31aa65a6
import type * as api from '../../types/testReporter';
import type { HTMLReport, Stats, TestAttachment, TestCase, TestCaseSummary, TestFile, TestFileSummary, TestResult, TestStep } from '@html-reporter/types';
import type { ZipFile } from 'playwright-core/lib/zipBundle';
import type { TransformCallback } from 'stream';

type TestEntry = {
  testCase: TestCase;
  testCaseSummary: TestCaseSummary
};

type HtmlReportOpenOption = NonNullable<HtmlReporterOptions['open']>;
const htmlReportOptions: HtmlReportOpenOption[] = ['always', 'never', 'on-failure'];

const isHtmlReportOption = (type: string): type is HtmlReportOpenOption => {
<<<<<<< HEAD
  return htmlReportOptions.includes(type as HtmlReportOpenOption);
=======
  return htmlReportOptions.includes(type);
};

type HtmlReporterOptions = {
  configDir: string,
  outputFolder?: string,
  open?: HtmlReportOpenOption,
  host?: string,
  port?: number,
  attachmentsBaseURL?: string,
  title?: string,
  _mode?: 'test' | 'list';
  _isTestServer?: boolean;
>>>>>>> 31aa65a6
};

class HtmlReporter implements ReporterV2 {
  private config!: api.FullConfig;
  private suite!: api.Suite;
  private _options: HtmlReporterOptions & CommonReporterOptions;
  private _outputFolder!: string;
  private _attachmentsBaseURL!: string;
  private _open: string | undefined;
  private _port: number | undefined;
  private _host: string | undefined;
  private _title: string | undefined;
  private _buildResult: { ok: boolean, singleTestId: string | undefined } | undefined;
  private _topLevelErrors: api.TestError[] = [];

  constructor(options: HtmlReporterOptions & CommonReporterOptions) {
    this._options = options;
  }

  version(): 'v2' {
    return 'v2';
  }

  printsToStdio() {
    return false;
  }

  onConfigure(config: api.FullConfig) {
    this.config = config;
  }

  onBegin(suite: api.Suite) {
    const { outputFolder, open, attachmentsBaseURL, host, port, title } = this._resolveOptions();
    this._outputFolder = outputFolder;
    this._open = open;
    this._host = host;
    this._port = port;
    this._attachmentsBaseURL = attachmentsBaseURL;
    this._title = title;
    const reportedWarnings = new Set<string>();
    for (const project of this.config.projects) {
      if (this._isSubdirectory(outputFolder, project.outputDir) || this._isSubdirectory(project.outputDir, outputFolder)) {
        const key = outputFolder + '|' + project.outputDir;
        if (reportedWarnings.has(key))
          continue;
        reportedWarnings.add(key);
        console.log(colors.red(`Configuration Error: HTML reporter output folder clashes with the tests output folder:`));
        console.log(`
    html reporter folder: ${colors.bold(outputFolder)}
    test results folder: ${colors.bold(project.outputDir)}`);
        console.log('');
        console.log(`HTML reporter will clear its output directory prior to being generated, which will lead to the artifact loss.
`);
      }
    }
    this.suite = suite;
  }

  _resolveOptions(): { outputFolder: string, open: HtmlReportOpenOption, attachmentsBaseURL: string, host: string | undefined, port: number | undefined, title: string | undefined } {
    const outputFolder = reportFolderFromEnv() ?? resolveReporterOutputPath('playwright-report', this._options.configDir, this._options.outputFolder);
    return {
      outputFolder,
      open: getHtmlReportOptionProcessEnv() || this._options.open || 'on-failure',
      attachmentsBaseURL: process.env.PLAYWRIGHT_HTML_ATTACHMENTS_BASE_URL || this._options.attachmentsBaseURL || 'data/',
      host: process.env.PLAYWRIGHT_HTML_HOST || this._options.host,
      port: process.env.PLAYWRIGHT_HTML_PORT ? +process.env.PLAYWRIGHT_HTML_PORT : this._options.port,
      title: process.env.PLAYWRIGHT_HTML_TITLE || this._options.title,
    };
  }

  _isSubdirectory(parentDir: string, dir: string): boolean {
    const relativePath = path.relative(parentDir, dir);
    return !!relativePath && !relativePath.startsWith('..') && !path.isAbsolute(relativePath);
  }

  onError(error: api.TestError): void {
    this._topLevelErrors.push(error);
  }

  async onEnd(result: api.FullResult) {
    const projectSuites = this.suite.suites;
    await removeFolders([this._outputFolder]);
    const builder = new HtmlBuilder(this.config, this._outputFolder, this._attachmentsBaseURL, this._title);
    this._buildResult = await builder.build(this.config.metadata, projectSuites, result, this._topLevelErrors);
  }

  async onExit() {
    if (process.env.CI || !this._buildResult)
      return;
    const { ok, singleTestId } = this._buildResult;
    const shouldOpen = !this._options._isTestServer && (this._open === 'always' || (!ok && this._open === 'on-failure'));
    if (shouldOpen) {
      await showHTMLReport(this._outputFolder, this._host, this._port, singleTestId);
    } else if (this._options._mode === 'test' && !this._options._isTestServer) {
      const packageManagerCommand = getPackageManagerExecCommand();
      const relativeReportPath = this._outputFolder === standaloneDefaultFolder() ? '' : ' ' + path.relative(process.cwd(), this._outputFolder);
      const hostArg = this._host ? ` --host ${this._host}` : '';
      const portArg = this._port ? ` --port ${this._port}` : '';
      console.log('');
      console.log('To open last HTML report run:');
      console.log(colors.cyan(`
  ${packageManagerCommand} playwright show-report${relativeReportPath}${hostArg}${portArg}
`));
    }
  }
}

function reportFolderFromEnv(): string | undefined {
  // Note: PLAYWRIGHT_HTML_REPORT is for backwards compatibility.
  const envValue = process.env.PLAYWRIGHT_HTML_OUTPUT_DIR || process.env.PLAYWRIGHT_HTML_REPORT;
  return envValue ? path.resolve(envValue) : undefined;
}

function getHtmlReportOptionProcessEnv(): HtmlReportOpenOption | undefined {
  // Note: PW_TEST_HTML_REPORT_OPEN is for backwards compatibility.
  const htmlOpenEnv = process.env.PLAYWRIGHT_HTML_OPEN || process.env.PW_TEST_HTML_REPORT_OPEN;
  if (!htmlOpenEnv)
    return undefined;
  if (!isHtmlReportOption(htmlOpenEnv)) {
    console.log(colors.red(`Configuration Error: HTML reporter Invalid value for PLAYWRIGHT_HTML_OPEN: ${htmlOpenEnv}. Valid values are: ${htmlReportOptions.join(', ')}`));
    return undefined;
  }
  return htmlOpenEnv;
}

function standaloneDefaultFolder(): string {
  return reportFolderFromEnv() ?? resolveReporterOutputPath('playwright-report', process.cwd(), undefined);
}

export async function showHTMLReport(reportFolder: string | undefined, host: string = 'localhost', port?: number, testId?: string) {
  const folder = reportFolder ?? standaloneDefaultFolder();
  try {
    assert(fs.statSync(folder).isDirectory());
  } catch (e) {
    console.log(colors.red(`No report found at "${folder}"`));
    gracefullyProcessExitDoNotHang(1);
    return;
  }
  const server = startHtmlReportServer(folder);
  await server.start({ port, host, preferredPort: port ? undefined : 9323 });
  let url = server.urlPrefix('human-readable');
  console.log('');
  console.log(colors.cyan(`  Serving HTML report at ${url}. Press Ctrl+C to quit.`));
  if (testId)
    url += `#?testId=${testId}`;
  url = url.replace('0.0.0.0', 'localhost');
  await open(url, { wait: true }).catch(() => {});
  await new Promise(() => {});
}

export function startHtmlReportServer(folder: string): HttpServer {
  const server = new HttpServer();
  server.routePrefix('/', (request, response) => {
    let relativePath = new URL('http://localhost' + request.url).pathname;
    if (relativePath.startsWith('/trace/file')) {
      const url = new URL('http://localhost' + request.url!);
      try {
        return server.serveFile(request, response, url.searchParams.get('path')!);
      } catch (e) {
        return false;
      }
    }
    if (relativePath.endsWith('/stall.js'))
      return true;
    if (relativePath === '/')
      relativePath = '/index.html';
    const absolutePath = path.join(folder, ...relativePath.split('/'));
    return server.serveFile(request, response, absolutePath);
  });
  return server;
}

class HtmlBuilder {
  private _config: api.FullConfig;
  private _reportFolder: string;
  private _stepsInFile = new MultiMap<string, TestStep>();
  private _dataZipFile: ZipFile;
  private _hasTraces = false;
  private _attachmentsBaseURL: string;
  private _title: string | undefined;

  constructor(config: api.FullConfig, outputDir: string, attachmentsBaseURL: string, title: string | undefined) {
    this._config = config;
    this._reportFolder = outputDir;
    fs.mkdirSync(this._reportFolder, { recursive: true });
    this._dataZipFile = new yazl.ZipFile();
    this._attachmentsBaseURL = attachmentsBaseURL;
    this._title = title;
  }

  async build(metadata: Metadata, projectSuites: api.Suite[], result: api.FullResult, topLevelErrors: api.TestError[]): Promise<{ ok: boolean, singleTestId: string | undefined }> {
    const data = new Map<string, { testFile: TestFile, testFileSummary: TestFileSummary }>();
    for (const projectSuite of projectSuites) {
      for (const fileSuite of projectSuite.suites) {
        const fileName = this._relativeLocation(fileSuite.location)!.file;
        const fileId = calculateSha1(toPosixPath(fileName)).slice(0, 20);
        let fileEntry = data.get(fileId);
        if (!fileEntry) {
          fileEntry = {
            testFile: { fileId, fileName, tests: [] },
            testFileSummary: { fileId, fileName, tests: [], stats: emptyStats() },
          };
          data.set(fileId, fileEntry);
        }
        const { testFile, testFileSummary } = fileEntry;
        const testEntries: TestEntry[] = [];
        this._processSuite(fileSuite, projectSuite.project()!.name, [], testEntries);
        for (const test of testEntries) {
          testFile.tests.push(test.testCase);
          testFileSummary.tests.push(test.testCaseSummary);
        }
      }
    }
    createSnippets(this._stepsInFile);

    let ok = true;
    for (const [fileId, { testFile, testFileSummary }] of data) {
      const stats = testFileSummary.stats;
      for (const test of testFileSummary.tests) {
        if (test.outcome === 'expected')
          ++stats.expected;
        if (test.outcome === 'skipped')
          ++stats.skipped;
        if (test.outcome === 'unexpected')
          ++stats.unexpected;
        if (test.outcome === 'flaky')
          ++stats.flaky;
        ++stats.total;
      }
      stats.ok = stats.unexpected + stats.flaky === 0;
      if (!stats.ok)
        ok = false;

      const testCaseSummaryComparator = (t1: TestCaseSummary, t2: TestCaseSummary) => {
        const w1 = (t1.outcome === 'unexpected' ? 1000 : 0) +  (t1.outcome === 'flaky' ? 1 : 0);
        const w2 = (t2.outcome === 'unexpected' ? 1000 : 0) +  (t2.outcome === 'flaky' ? 1 : 0);
        return w2 - w1;
      };
      testFileSummary.tests.sort(testCaseSummaryComparator);

      this._addDataFile(fileId + '.json', testFile);
    }
    const htmlReport: HTMLReport = {
      metadata,
      title: this._title,
      startTime: result.startTime.getTime(),
      duration: result.duration,
      files: [...data.values()].map(e => e.testFileSummary),
      projectNames: projectSuites.map(r => r.project()!.name),
      stats: { ...[...data.values()].reduce((a, e) => addStats(a, e.testFileSummary.stats), emptyStats()) },
      errors: topLevelErrors.map(error => formatError(internalScreen, error).message),
    };
    htmlReport.files.sort((f1, f2) => {
      const w1 = f1.stats.unexpected * 1000 + f1.stats.flaky;
      const w2 = f2.stats.unexpected * 1000 + f2.stats.flaky;
      return w2 - w1;
    });

    this._addDataFile('report.json', htmlReport);

    let singleTestId: string | undefined;
    if (htmlReport.stats.total === 1) {
      const testFile: TestFile  = data.values().next().value!.testFile;
      singleTestId = testFile.tests[0].testId;
    }

    if (process.env.PW_HMR === '1') {
      const redirectFile = path.join(this._reportFolder, 'index.html');

      await this._writeReportData(redirectFile);

      async function redirect() {
        const hmrURL = new URL('http://localhost:44224'); // dev server, port is harcoded in build.js
        const popup = window.open(hmrURL);
        const listener = (evt: MessageEvent) => {
          if (evt.source === popup && evt.data === 'ready') {
            popup!.postMessage((window as any).playwrightReportBase64, hmrURL.origin);
            window.removeEventListener('message', listener);
            // This is generally not allowed
            window.close();
          }
        };
        window.addEventListener('message', listener);
      }

      fs.appendFileSync(redirectFile, `<script>(${redirect.toString()})()</script>`);

      return { ok, singleTestId };
    }

    // Copy app.
    const appFolder = path.join(require.resolve('playwright-core'), '..', 'lib', 'vite', 'htmlReport');
    await copyFileAndMakeWritable(path.join(appFolder, 'index.html'), path.join(this._reportFolder, 'index.html'));

    // Copy trace viewer.
    if (this._hasTraces) {
      const traceViewerFolder = path.join(require.resolve('playwright-core'), '..', 'lib', 'vite', 'traceViewer');
      const traceViewerTargetFolder = path.join(this._reportFolder, 'trace');
      const traceViewerAssetsTargetFolder = path.join(traceViewerTargetFolder, 'assets');
      fs.mkdirSync(traceViewerAssetsTargetFolder, { recursive: true });
      for (const file of fs.readdirSync(traceViewerFolder)) {
        if (file.endsWith('.map') || file.includes('watch') || file.includes('assets'))
          continue;
        await copyFileAndMakeWritable(path.join(traceViewerFolder, file), path.join(traceViewerTargetFolder, file));
      }
      for (const file of fs.readdirSync(path.join(traceViewerFolder, 'assets'))) {
        if (file.endsWith('.map') || file.includes('xtermModule'))
          continue;
        await copyFileAndMakeWritable(path.join(traceViewerFolder, 'assets', file), path.join(traceViewerAssetsTargetFolder, file));
      }
    }

    await this._writeReportData(path.join(this._reportFolder, 'index.html'));


    return { ok, singleTestId };
  }

  private async _writeReportData(filePath: string) {
    fs.appendFileSync(filePath, '<script>\nwindow.playwrightReportBase64 = "data:application/zip;base64,');
    await new Promise(f => {
      this._dataZipFile!.end(undefined, () => {
        this._dataZipFile!.outputStream
            .pipe(new Base64Encoder())
            .pipe(fs.createWriteStream(filePath, { flags: 'a' })).on('close', f);
      });
    });
    fs.appendFileSync(filePath, '";</script>');
  }

  private _addDataFile(fileName: string, data: any) {
    this._dataZipFile.addBuffer(Buffer.from(JSON.stringify(data)), fileName);
  }

  private _processSuite(suite: api.Suite, projectName: string, path: string[], outTests: TestEntry[]) {
    const newPath = [...path, suite.title];
    suite.entries().forEach(e => {
      if (e.type === 'test')
        outTests.push(this._createTestEntry(e, projectName, newPath));
      else
        this._processSuite(e, projectName, newPath, outTests);
    });
  }

  private _createTestEntry(test: api.TestCase, projectName: string, path: string[]): TestEntry {
    const duration = test.results.reduce((a, r) => a + r.duration, 0);
    const location = this._relativeLocation(test.location)!;
    path = path.slice(1).filter(path => path.length > 0);
    const results = test.results.map(r => this._createTestResult(test, r));

    return {
      testCase: {
        testId: test.id,
        title: test.title,
        projectName,
        location,
        duration,
        annotations: this._serializeAnnotations(test.annotations),
        tags: test.tags,
        outcome: test.outcome(),
        path,
        results,
        ok: test.outcome() === 'expected' || test.outcome() === 'flaky',
      },
      testCaseSummary: {
        testId: test.id,
        title: test.title,
        projectName,
        location,
        duration,
        annotations: this._serializeAnnotations(test.annotations),
        tags: test.tags,
        outcome: test.outcome(),
        path,
        ok: test.outcome() === 'expected' || test.outcome() === 'flaky',
        results: results.map(result => {
          return { attachments: result.attachments.map(a => ({ name: a.name, contentType: a.contentType, path: a.path })) };
        }),
      },
    };
  }

  private _serializeAttachments(attachments: JsonAttachment[]) {
    let lastAttachment: TestAttachment | undefined;
    return attachments.map(a => {
      if (a.name === 'trace')
        this._hasTraces = true;

      if ((a.name === 'stdout' || a.name === 'stderr') && a.contentType === 'text/plain') {
        if (lastAttachment &&
          lastAttachment.name === a.name &&
          lastAttachment.contentType === a.contentType) {
          lastAttachment.body += stripAnsiEscapes(a.body as string);
          return null;
        }
        a.body = stripAnsiEscapes(a.body as string);
        lastAttachment = a as TestAttachment;
        return a;
      }

      if (a.path) {
        let fileName = a.path;
        try {
          const buffer = fs.readFileSync(a.path);
          const sha1 = calculateSha1(buffer) + path.extname(a.path);
          fileName = this._attachmentsBaseURL + sha1;
          fs.mkdirSync(path.join(this._reportFolder, 'data'), { recursive: true });
          fs.writeFileSync(path.join(this._reportFolder, 'data', sha1), buffer);
        } catch (e) {
        }
        return {
          name: a.name,
          contentType: a.contentType,
          path: fileName,
          body: a.body,
        };
      }

      if (a.body instanceof Buffer) {
        if (isTextContentType(a.contentType)) {
          // Content type is like this: "text/html; charset=UTF-8"
          const charset = a.contentType.match(/charset=(.*)/)?.[1];
          try {
            const body = a.body.toString(charset as any || 'utf-8');
            return {
              name: a.name,
              contentType: a.contentType,
              body,
            };
          } catch (e) {
            // Invalid encoding, fall through and save to file.
          }
        }

        fs.mkdirSync(path.join(this._reportFolder, 'data'), { recursive: true });
        const extension = sanitizeForFilePath(path.extname(a.name).replace(/^\./, '')) || mime.getExtension(a.contentType) || 'dat';
        const sha1 = calculateSha1(a.body) + '.' + extension;
        fs.writeFileSync(path.join(this._reportFolder, 'data', sha1), a.body);
        return {
          name: a.name,
          contentType: a.contentType,
          path: this._attachmentsBaseURL + sha1,
        };
      }

      // string
      return {
        name: a.name,
        contentType: a.contentType,
        body: a.body,
      };
    }).filter(Boolean) as TestAttachment[];
  }

  private _serializeAnnotations(annotations: api.TestCase['annotations']): TestAnnotation[] {
    // Annotations can be pushed directly, with a wrong type.
    return annotations.map(a => ({ type: a.type, description: a.description === undefined ? undefined : String(a.description) }));
  }

  private _createTestResult(test: api.TestCase, result: api.TestResult): TestResult {
    return {
      duration: result.duration,
      startTime: result.startTime.toISOString(),
      retry: result.retry,
      steps: dedupeSteps(result.steps).map(s => this._createTestStep(s, result)),
      errors: formatResultFailure(internalScreen, test, result, '').map(error => error.message),
      status: result.status,
      annotations: this._serializeAnnotations(result.annotations),
      attachments: this._serializeAttachments([
        ...result.attachments,
        ...result.stdout.map(m => stdioAttachment(m, 'stdout')),
        ...result.stderr.map(m => stdioAttachment(m, 'stderr'))]),
    };
  }

  private _createTestStep(dedupedStep: DedupedStep, result: api.TestResult): TestStep {
    const { step, duration, count } = dedupedStep;
    const skipped = dedupedStep.step.annotations?.find(a => a.type === 'skip');
    let title = step.title;
    if (skipped)
      title = `${title} (skipped${skipped.description ? ': ' + skipped.description : ''})`;
    const testStep: TestStep = {
      title,
      startTime: step.startTime.toISOString(),
      duration,
      steps: dedupeSteps(step.steps).map(s => this._createTestStep(s, result)),
      attachments: step.attachments.map(s => {
        const index = result.attachments.indexOf(s);
        if (index === -1)
          throw new Error('Unexpected, attachment not found');
        return index;
      }),
      location: this._relativeLocation(step.location),
      error: step.error?.message,
      count,
      skipped: !!skipped,
    };
    if (step.location)
      this._stepsInFile.set(step.location.file, testStep);
    return testStep;
  }

  private _relativeLocation(location: api.Location | undefined): api.Location | undefined {
    if (!location)
      return undefined;
    const file = toPosixPath(path.relative(this._config.rootDir, location.file));
    return {
      file,
      line: location.line,
      column: location.column,
    };
  }
}

const emptyStats = (): Stats => {
  return {
    total: 0,
    expected: 0,
    unexpected: 0,
    flaky: 0,
    skipped: 0,
    ok: true,
  };
};

const addStats = (stats: Stats, delta: Stats): Stats => {
  stats.total += delta.total;
  stats.skipped += delta.skipped;
  stats.expected += delta.expected;
  stats.unexpected += delta.unexpected;
  stats.flaky += delta.flaky;
  stats.ok = stats.ok && delta.ok;
  return stats;
};

class Base64Encoder extends Transform {
  private _remainder: Buffer | undefined;

  override _transform(chunk: any, encoding: BufferEncoding, callback: TransformCallback): void {
    if (this._remainder) {
      chunk = Buffer.concat([this._remainder, chunk]);
      this._remainder = undefined;
    }

    const remaining = chunk.length % 3;
    if (remaining) {
      this._remainder = chunk.slice(chunk.length - remaining);
      chunk = chunk.slice(0, chunk.length - remaining);
    }
    chunk = chunk.toString('base64');
    this.push(Buffer.from(chunk));
    callback();
  }

  override _flush(callback: TransformCallback): void {
    if (this._remainder)
      this.push(Buffer.from(this._remainder.toString('base64')));
    callback();
  }
}

function isTextContentType(contentType: string) {
  return contentType.startsWith('text/') || contentType.startsWith('application/json');
}

type JsonAttachment = {
  name: string;
  body?: string | Buffer;
  path?: string;
  contentType: string;
};

function stdioAttachment(chunk: Buffer | string, type: 'stdout' | 'stderr'): JsonAttachment {
  return {
    name: type,
    contentType: 'text/plain',
    body: typeof chunk === 'string' ? chunk : chunk.toString('utf-8')
  };
}

type DedupedStep = { step: api.TestStep, count: number, duration: number };

function dedupeSteps(steps: api.TestStep[]) {
  const result: DedupedStep[] = [];
  let lastResult = undefined;
  for (const step of steps) {
    const canDedupe = !step.error && step.duration >= 0 && step.location?.file && !step.steps.length;
    const lastStep = lastResult?.step;
    if (canDedupe && lastResult && lastStep && step.category === lastStep.category && step.title === lastStep.title && step.location?.file === lastStep.location?.file && step.location?.line === lastStep.location?.line && step.location?.column === lastStep.location?.column) {
      ++lastResult.count;
      lastResult.duration += step.duration;
      continue;
    }
    lastResult = { step, count: 1, duration: step.duration };
    result.push(lastResult);
    if (!canDedupe)
      lastResult = undefined;
  }
  return result;
}

function createSnippets(stepsInFile: MultiMap<string, TestStep>) {
  for (const file of stepsInFile.keys()) {
    let source: string;
    try {
      source = fs.readFileSync(file, 'utf-8') + '\n//';
    } catch (e) {
      continue;
    }
    const lines = source.split('\n').length;
    const highlighted = codeFrameColumns(source, { start: { line: lines, column: 1 } }, { highlightCode: true, linesAbove: lines, linesBelow: 0 });
    const highlightedLines = highlighted.split('\n');
    const lineWithArrow = highlightedLines[highlightedLines.length - 1];
    for (const step of stepsInFile.get(file)) {
      // Don't bother with snippets that have less than 3 lines.
      if (step.location!.line < 2 || step.location!.line >= lines)
        continue;
      // Cut out snippet.
      const snippetLines = highlightedLines.slice(step.location!.line - 2, step.location!.line + 1);
      // Relocate arrow.
      const index = lineWithArrow.indexOf('^');
      const shiftedArrow = lineWithArrow.slice(0, index) + ' '.repeat(step.location!.column - 1) + lineWithArrow.slice(index);
      // Insert arrow line.
      snippetLines.splice(2, 0, shiftedArrow);
      step.snippet = snippetLines.join('\n');
    }
  }
}

export default HtmlReporter;<|MERGE_RESOLUTION|>--- conflicted
+++ resolved
@@ -29,11 +29,7 @@
 import { resolveReporterOutputPath, stripAnsiEscapes } from '../util';
 
 import type { ReporterV2 } from './reporterV2';
-<<<<<<< HEAD
-import type { HtmlReporterOptions, Metadata } from '../../types/test';
-=======
-import type { Metadata, TestAnnotation } from '../../types/test';
->>>>>>> 31aa65a6
+import type { HtmlReporterOptions as HtmlReporterConfigOptions, Metadata, TestAnnotation } from '../../types/test';
 import type * as api from '../../types/testReporter';
 import type { HTMLReport, Stats, TestAttachment, TestCase, TestCaseSummary, TestFile, TestFileSummary, TestResult, TestStep } from '@html-reporter/types';
 import type { ZipFile } from 'playwright-core/lib/zipBundle';
@@ -44,14 +40,11 @@
   testCaseSummary: TestCaseSummary
 };
 
-type HtmlReportOpenOption = NonNullable<HtmlReporterOptions['open']>;
+type HtmlReportOpenOption = NonNullable<HtmlReporterConfigOptions['open']>;
 const htmlReportOptions: HtmlReportOpenOption[] = ['always', 'never', 'on-failure'];
 
 const isHtmlReportOption = (type: string): type is HtmlReportOpenOption => {
-<<<<<<< HEAD
   return htmlReportOptions.includes(type as HtmlReportOpenOption);
-=======
-  return htmlReportOptions.includes(type);
 };
 
 type HtmlReporterOptions = {
@@ -64,7 +57,6 @@
   title?: string,
   _mode?: 'test' | 'list';
   _isTestServer?: boolean;
->>>>>>> 31aa65a6
 };
 
 class HtmlReporter implements ReporterV2 {
