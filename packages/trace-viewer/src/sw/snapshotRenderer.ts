/**
 * Copyright (c) Microsoft Corporation.
 *
 * Licensed under the Apache License, Version 2.0 (the "License");
 * you may not use this file except in compliance with the License.
 * You may obtain a copy of the License at
 *
 *     http://www.apache.org/licenses/LICENSE-2.0
 *
 * Unless required by applicable law or agreed to in writing, software
 * distributed under the License is distributed on an "AS IS" BASIS,
 * WITHOUT WARRANTIES OR CONDITIONS OF ANY KIND, either express or implied.
 * See the License for the specific language governing permissions and
 * limitations under the License.
 */

import { escapeHTMLAttribute, escapeHTML } from '@isomorphic/stringUtils';
import type { FrameSnapshot, NodeNameAttributesChildNodesSnapshot, NodeSnapshot, RenderedFrameSnapshot, ResourceSnapshot, SubtreeReferenceSnapshot } from '@trace/snapshot';
import type { PageEntry } from '../types/entries';
import type { LRUCache } from './lruCache';

function findClosest<T>(items: T[], metric: (v: T) => number, target: number) {
  return items.find((item, index) => {
    if (index === items.length - 1)
      return true;
    const next = items[index + 1];
    return Math.abs(metric(item) - target) < Math.abs(metric(next) - target);
  });
}

function isNodeNameAttributesChildNodesSnapshot(n: NodeSnapshot): n is NodeNameAttributesChildNodesSnapshot {
  return Array.isArray(n) && typeof n[0] === 'string';
}

function isSubtreeReferenceSnapshot(n: NodeSnapshot): n is SubtreeReferenceSnapshot {
  return Array.isArray(n) && Array.isArray(n[0]);
}

export class SnapshotRenderer {
  private _htmlCache: LRUCache<SnapshotRenderer, string>;
  private _snapshots: FrameSnapshot[];
  private _index: number;
  readonly snapshotName: string | undefined;
  private _resources: ResourceSnapshot[];
  private _snapshot: FrameSnapshot;
  private _callId: string;
  private _screencastFrames: PageEntry['screencastFrames'];

  constructor(htmlCache: LRUCache<SnapshotRenderer, string>, resources: ResourceSnapshot[], snapshots: FrameSnapshot[], screencastFrames: PageEntry['screencastFrames'], index: number) {
    this._htmlCache = htmlCache;
    this._resources = resources;
    this._snapshots = snapshots;
    this._index = index;
    this._snapshot = snapshots[index];
    this._callId = snapshots[index].callId;
    this._screencastFrames = screencastFrames;
    this.snapshotName = snapshots[index].snapshotName;
  }

  snapshot(): FrameSnapshot {
    return this._snapshots[this._index];
  }

  viewport(): { width: number, height: number } {
    return this._snapshots[this._index].viewport;
  }

  closestScreenshot(): string | undefined {
    const { wallTime, timestamp } = this.snapshot();
    const closestFrame = (wallTime && this._screencastFrames[0]?.frameSwapWallTime)
      ? findClosest(this._screencastFrames, frame => frame.frameSwapWallTime!, wallTime)
      : findClosest(this._screencastFrames, frame => frame.timestamp, timestamp);
    return closestFrame?.sha1;
  }

  render(): RenderedFrameSnapshot {
    const result: string[] = [];
    const visit = (n: NodeSnapshot, snapshotIndex: number, parentTag: string | undefined, parentAttrs: [string, string][] | undefined) => {
      // Text node.
      if (typeof n === 'string') {
        // Best-effort Electron support: rewrite custom protocol in url() links in stylesheets.
        // Old snapshotter was sending lower-case.
        if (parentTag === 'STYLE' || parentTag === 'style')
          result.push(rewriteURLsInStyleSheetForCustomProtocol(n));
        else
          result.push(escapeHTML(n));
        return;
      }

      if (isSubtreeReferenceSnapshot(n)) {
        // Node reference.
        const referenceIndex = snapshotIndex - n[0][0];
        if (referenceIndex >= 0 && referenceIndex <= snapshotIndex) {
          const nodes = snapshotNodes(this._snapshots[referenceIndex]);
          const nodeIndex = n[0][1];
          if (nodeIndex >= 0 && nodeIndex < nodes.length)
            return visit(nodes[nodeIndex], referenceIndex, parentTag, parentAttrs);
        }
      } else if (isNodeNameAttributesChildNodesSnapshot(n)) {
        const [name, nodeAttrs, ...children] = n;
        // Element node.
        // Note that <noscript> will not be rendered by default in the trace viewer, because
        // JS is enabled. So rename it to <x-noscript>.
        const nodeName = name === 'NOSCRIPT' ? 'X-NOSCRIPT' : name;
        const attrs = Object.entries(nodeAttrs || {});
        result.push('<', nodeName);
        const kCurrentSrcAttribute = '__playwright_current_src__';
        const isFrame = nodeName === 'IFRAME' || nodeName === 'FRAME';
        const isAnchor = nodeName === 'A';
        const isImg = nodeName === 'IMG';
        const isImgWithCurrentSrc = isImg && attrs.some(a => a[0] === kCurrentSrcAttribute);
        const isSourceInsidePictureWithCurrentSrc = nodeName === 'SOURCE' && parentTag === 'PICTURE' && parentAttrs?.some(a => a[0] === kCurrentSrcAttribute);
        for (const [attr, value] of attrs) {
          let attrName = attr;
          if (isFrame && attr.toLowerCase() === 'src') {
            // Never set relative URLs as <iframe src> - they start fetching frames immediately.
            attrName = '__playwright_src__';
          }
          if (isImg && attr === kCurrentSrcAttribute) {
            // Render currentSrc for images, so that trace viewer does not accidentally
            // resolve srcset to a different source.
            attrName = 'src';
          }
          if (['src', 'srcset'].includes(attr.toLowerCase()) && (isImgWithCurrentSrc || isSourceInsidePictureWithCurrentSrc)) {
            // Disable actual <img src>, <img srcset>, <source src> and <source srcset> if
            // we will be using the currentSrc instead.
            attrName = '_' + attrName;
          }
          let attrValue = value;
          if (isAnchor && attr.toLowerCase() === 'href')
            attrValue = 'link://' + value;
          else if (attr.toLowerCase() === 'href' || attr.toLowerCase() === 'src' || attr === kCurrentSrcAttribute)
            attrValue = rewriteURLForCustomProtocol(value);
          result.push(' ', attrName, '="', escapeHTMLAttribute(attrValue), '"');
        }
        result.push('>');
        for (const child of children)
          visit(child, snapshotIndex, nodeName, attrs);
        if (!autoClosing.has(nodeName))
          result.push('</', nodeName, '>');
        return;
      } else {
        // Why are we here? Let's not throw, just in case.
        return;
      }
    };

    const snapshot = this._snapshot;
    const html = this._htmlCache.getOrCompute(this, () => {
      visit(snapshot.html, this._index, undefined, undefined);
      const prefix = snapshot.doctype ? `<!DOCTYPE ${snapshot.doctype}>` : '';
      const html = prefix + [
        // Hide the document in order to prevent flickering. We will unhide once script has processed shadow.
        '<style>*,*::before,*::after { visibility: hidden }</style>',
        `<script>${snapshotScript(this.viewport(), this._callId, this.snapshotName)}</script>`
      ].join('') + result.join('');
      return { value: html, size: html.length };
    });

    return { html, pageId: snapshot.pageId, frameId: snapshot.frameId, index: this._index };
  }

  resourceByUrl(url: string, method: string): ResourceSnapshot | undefined {
    const snapshot = this._snapshot;
    let sameFrameResource: ResourceSnapshot | undefined;
    let otherFrameResource: ResourceSnapshot | undefined;

    for (const resource of this._resources) {
      // Only use resources that received response before the snapshot.
      // Note that both snapshot time and request time are taken in the same Node process.
      if (typeof resource._monotonicTime === 'number' && resource._monotonicTime >= snapshot.timestamp)
        break;
      if (resource.response.status === 304) {
        // "Not Modified" responses are issued when browser requests the same resource
        // multiple times, meanwhile indicating that it has the response cached.
        //
        // When rendering the snapshot, browser most likely will not have the resource cached,
        // so we should respond with the real content instead, picking the last response that
        // is not 304.
        continue;
      }
      if (resource.request.url === url && resource.request.method === method) {
        // Pick the last resource with matching url - most likely it was used
        // at the time of snapshot, not the earlier aborted resource with the same url.
        if (resource._frameref === snapshot.frameId)
          sameFrameResource = resource;
        else
          otherFrameResource = resource;
      }
    }

    // First try locating exact resource belonging to this frame,
    // then fall back to resource with this URL to account for memory cache.
    let result = sameFrameResource ?? otherFrameResource;
    if (result && method.toUpperCase() === 'GET') {
      // Patch override if necessary.
      for (const o of snapshot.resourceOverrides) {
        if (url === o.url && o.sha1) {
          result = {
            ...result,
            response: {
              ...result.response,
              content: {
                ...result.response.content,
                _sha1: o.sha1,
              }
            },
          };
          break;
        }
      }
    }

    return result;
  }
}

const autoClosing = new Set(['AREA', 'BASE', 'BR', 'COL', 'COMMAND', 'EMBED', 'HR', 'IMG', 'INPUT', 'KEYGEN', 'LINK', 'MENUITEM', 'META', 'PARAM', 'SOURCE', 'TRACK', 'WBR']);

function snapshotNodes(snapshot: FrameSnapshot): NodeSnapshot[] {
  if (!(snapshot as any)._nodes) {
    const nodes: NodeSnapshot[] = [];
    const visit = (n: NodeSnapshot) => {
      if (typeof n === 'string') {
        nodes.push(n);
      } else if (isNodeNameAttributesChildNodesSnapshot(n)) {
        const [,, ...children] = n;
        for (const child of children)
          visit(child);
        nodes.push(n);
      }
    };
    visit(snapshot.html);
    (snapshot as any)._nodes = nodes;
  }
  return (snapshot as any)._nodes;
}

<<<<<<< HEAD
function snapshotScript(...targetIds: (string | undefined)[]) {
  function applyPlaywrightAttributes(unwrapPopoutUrl: (url: string) => string, ...targetIds: (string | undefined)[]) {
    const searchParams = new URLSearchParams(location.search);
    const shouldPopulateCanvasFromScreenshot = searchParams.has('shouldPopulateCanvasFromScreenshot');
    const isUnderTest = searchParams.has('isUnderTest');
=======
type ViewportSize = { width: number, height: number };
type BoundingRect = { left: number, top: number, right: number, bottom: number };
type FrameBoundingRectsInfo = {
  viewport: ViewportSize;
  frames: WeakMap<Element, {
    boundingRect: BoundingRect;
    scrollLeft: number;
    scrollTop: number;
  }>;
};

declare global {
  interface Window {
    __playwright_frame_bounding_rects__: FrameBoundingRectsInfo;
  }
}

function snapshotScript(viewport: ViewportSize, ...targetIds: (string | undefined)[]) {
  function applyPlaywrightAttributes(unwrapPopoutUrl: (url: string) => string, viewport: ViewportSize, ...targetIds: (string | undefined)[]) {
    const isUnderTest = new URLSearchParams(location.search).has('isUnderTest');
>>>>>>> c700a840

    // info to recursively compute canvas position relative to the top snapshot frame.
    // Before rendering each iframe, its parent extracts the '__playwright_canvas_render_info__' attribute
    // value and keeps in this variable. It can then remove the attribute and render the element,
    // which will eventually trigger the same process inside the iframe recursively.
    // When there's a canvas to render, we iterate over its ancestor frames to compute
    // its position relative to the top snapshot frame.
    const frameBoundingRectsInfo = {
      viewport,
      frames: new WeakMap(),
    };
    window['__playwright_frame_bounding_rects__'] = frameBoundingRectsInfo;

    const kPointerWarningTitle = 'Recorded click position in absolute coordinates did not' +
        ' match the center of the clicked element. This is likely due to a difference between' +
        ' the test runner and the trace viewer operating systems.';

    const scrollTops: Element[] = [];
    const scrollLefts: Element[] = [];
    const targetElements: Element[] = [];
    const canvasElements: HTMLCanvasElement[] = [];

    let topSnapshotWindow: Window = window;
    while (topSnapshotWindow !== topSnapshotWindow.parent && !topSnapshotWindow.location.pathname.match(/\/page@[a-z0-9]+$/))
      topSnapshotWindow = topSnapshotWindow.parent;

    const visit = (root: Document | ShadowRoot) => {
      // Collect all scrolled elements for later use.
      for (const e of root.querySelectorAll(`[__playwright_scroll_top_]`))
        scrollTops.push(e);
      for (const e of root.querySelectorAll(`[__playwright_scroll_left_]`))
        scrollLefts.push(e);

      for (const element of root.querySelectorAll(`[__playwright_value_]`)) {
        const inputElement = element as HTMLInputElement | HTMLTextAreaElement;
        if (inputElement.type !== 'file')
          inputElement.value = inputElement.getAttribute('__playwright_value_')!;
        element.removeAttribute('__playwright_value_');
      }
      for (const element of root.querySelectorAll(`[__playwright_checked_]`)) {
        (element as HTMLInputElement).checked = element.getAttribute('__playwright_checked_') === 'true';
        element.removeAttribute('__playwright_checked_');
      }
      for (const element of root.querySelectorAll(`[__playwright_selected_]`)) {
        (element as HTMLOptionElement).selected = element.getAttribute('__playwright_selected_') === 'true';
        element.removeAttribute('__playwright_selected_');
      }
      for (const element of root.querySelectorAll(`[__playwright_popover_open_]`)) {
        try {
          (element as HTMLElement).showPopover();
        } catch {
        }
        element.removeAttribute('__playwright_popover_open_');
      }

      for (const targetId of targetIds) {
        for (const target of root.querySelectorAll(`[__playwright_target__="${targetId}"]`)) {
          const style = (target as HTMLElement).style;
          style.outline = '2px solid #006ab1';
          style.backgroundColor = '#6fa8dc7f';
          targetElements.push(target);
        }
      }

      for (const iframe of root.querySelectorAll('iframe, frame')) {
        const boundingRectJson = iframe.getAttribute('__playwright_bounding_rect__');
        iframe.removeAttribute('__playwright_bounding_rect__');
        const boundingRect = boundingRectJson ? JSON.parse(boundingRectJson) : undefined;
        if (boundingRect)
          frameBoundingRectsInfo.frames.set(iframe, { boundingRect, scrollLeft: 0, scrollTop: 0 });
        const src = iframe.getAttribute('__playwright_src__');
        if (!src) {
          iframe.setAttribute('src', 'data:text/html,<body style="background: #ddd"></body>');
        } else {
          // Retain query parameters to inherit name=, time=, pointX=, pointY= and other values from parent.
          const url = new URL(unwrapPopoutUrl(window.location.href));
          // We can be loading iframe from within iframe, reset base to be absolute.
          const index = url.pathname.lastIndexOf('/snapshot/');
          if (index !== -1)
            url.pathname = url.pathname.substring(0, index + 1);
          url.pathname += src.substring(1);
          iframe.setAttribute('src', url.toString());
        }
      }

      {
        const body = root.querySelector(`body[__playwright_custom_elements__]`);
        if (body && window.customElements) {
          const customElements = (body.getAttribute('__playwright_custom_elements__') || '').split(',');
          for (const elementName of customElements)
            window.customElements.define(elementName, class extends HTMLElement {});
        }
      }

      for (const element of root.querySelectorAll(`template[__playwright_shadow_root_]`)) {
        const template = element as HTMLTemplateElement;
        const shadowRoot = template.parentElement!.attachShadow({ mode: 'open' });
        shadowRoot.appendChild(template.content);
        template.remove();
        visit(shadowRoot);
      }

      if ('adoptedStyleSheets' in (root as any)) {
        const adoptedSheets: CSSStyleSheet[] = [...(root as any).adoptedStyleSheets];
        for (const element of root.querySelectorAll(`template[__playwright_style_sheet_]`)) {
          const template = element as HTMLTemplateElement;
          const sheet = new CSSStyleSheet();
          (sheet as any).replaceSync(template.getAttribute('__playwright_style_sheet_'));
          adoptedSheets.push(sheet);
        }
        (root as any).adoptedStyleSheets = adoptedSheets;
      }

      canvasElements.push(...root.querySelectorAll('canvas'));
    };

    const onLoad = () => {
      window.removeEventListener('load', onLoad);
      for (const element of scrollTops) {
        element.scrollTop = +element.getAttribute('__playwright_scroll_top_')!;
        element.removeAttribute('__playwright_scroll_top_');
        if (frameBoundingRectsInfo.frames.has(element))
          frameBoundingRectsInfo.frames.get(element)!.scrollTop = element.scrollTop;
      }
      for (const element of scrollLefts) {
        element.scrollLeft = +element.getAttribute('__playwright_scroll_left_')!;
        element.removeAttribute('__playwright_scroll_left_');
        if (frameBoundingRectsInfo.frames.has(element))
          frameBoundingRectsInfo.frames.get(element)!.scrollLeft = element.scrollTop;
      }

      document.styleSheets[0].disabled = true;

      const search = new URL(window.location.href).searchParams;
      const isTopFrame = window === topSnapshotWindow;

      if (search.get('pointX') && search.get('pointY')) {
        const pointX = +search.get('pointX')!;
        const pointY = +search.get('pointY')!;
        const hasInputTarget = search.has('hasInputTarget');
        const hasTargetElements = targetElements.length > 0;
        const roots = document.documentElement ? [document.documentElement] : [];
        for (const target of (hasTargetElements ? targetElements : roots)) {
          const pointElement = document.createElement('x-pw-pointer');
          pointElement.style.position = 'fixed';
          pointElement.style.backgroundColor = '#f44336';
          pointElement.style.width = '20px';
          pointElement.style.height = '20px';
          pointElement.style.borderRadius = '10px';
          pointElement.style.margin = '-10px 0 0 -10px';
          pointElement.style.zIndex = '2147483646';
          pointElement.style.display = 'flex';
          pointElement.style.alignItems = 'center';
          pointElement.style.justifyContent = 'center';
          if (hasTargetElements) {
            // Sometimes there are layout discrepancies between recording and rendering, e.g. fonts,
            // that may place the point at the wrong place. To avoid confusion, we just show the
            // point in the middle of the target element.
            const box = target.getBoundingClientRect();
            const centerX = (box.left + box.width / 2);
            const centerY = (box.top + box.height / 2);
            pointElement.style.left = centerX + 'px';
            pointElement.style.top = centerY + 'px';
            // "Warning symbol" indicates that action point is not 100% correct.
            // Note that action point is relative to the top frame, so we can only compare in the top frame.
            if (isTopFrame && (Math.abs(centerX - pointX) >= 10 || Math.abs(centerY - pointY) >= 10)) {
              const warningElement = document.createElement('x-pw-pointer-warning');
              warningElement.textContent = '⚠';
              warningElement.style.fontSize = '19px';
              warningElement.style.color = 'white';
              warningElement.style.marginTop = '-3.5px';
              warningElement.style.userSelect = 'none';
              pointElement.appendChild(warningElement);
              pointElement.setAttribute('title', kPointerWarningTitle);
            }
            document.documentElement.appendChild(pointElement);
          } else if (isTopFrame && !hasInputTarget) {
            // For actions without a target element, e.g. page.mouse.move(),
            // show the point at the recorded location, which is relative to the top frame.
            pointElement.style.left = pointX + 'px';
            pointElement.style.top = pointY + 'px';
            document.documentElement.appendChild(pointElement);
          }
        }
      }

      if (canvasElements.length > 0) {
        function drawCheckerboard(context: CanvasRenderingContext2D, canvas: HTMLCanvasElement) {
          function createCheckerboardPattern() {
            const pattern = document.createElement('canvas');
            pattern.width = pattern.width / Math.floor(pattern.width / 24);
            pattern.height = pattern.height / Math.floor(pattern.height / 24);
            const context = pattern.getContext('2d')!;
            context.fillStyle = 'lightgray';
            context.fillRect(0, 0, pattern.width, pattern.height);
            context.fillStyle = 'white';
            context.fillRect(0, 0, pattern.width / 2, pattern.height / 2);
            context.fillRect(pattern.width / 2, pattern.height / 2, pattern.width, pattern.height);
            return context.createPattern(pattern, 'repeat')!;
          }

          context.fillStyle = createCheckerboardPattern();
          context.fillRect(0, 0, canvas.width, canvas.height);
        }

        const img = new Image();
        img.onload = () => {
          for (const canvas of canvasElements) {
            const context = canvas.getContext('2d')!;

            const boundingRectAttribute = canvas.getAttribute('__playwright_bounding_rect__');
            canvas.removeAttribute('__playwright_bounding_rect__');
            if (!boundingRectAttribute)
              continue;

            let boundingRect: { left: number, top: number, right: number, bottom: number };
            try {
              boundingRect = JSON.parse(boundingRectAttribute);
            } catch (e) {
              continue;
            }

            let currWindow: Window = window;
            while (currWindow !== topSnapshotWindow) {
              const iframe = currWindow.frameElement!;
              currWindow = currWindow.parent;

              const iframeInfo = currWindow['__playwright_frame_bounding_rects__']?.frames.get(iframe);
              if (!iframeInfo?.boundingRect)
                break;

              const leftOffset = iframeInfo.boundingRect.left - iframeInfo.scrollLeft;
              const topOffset = iframeInfo.boundingRect.top - iframeInfo.scrollTop;

              boundingRect.left += leftOffset;
              boundingRect.top += topOffset;
              boundingRect.right += leftOffset;
              boundingRect.bottom += topOffset;
            }

            const { width, height } = topSnapshotWindow['__playwright_frame_bounding_rects__'].viewport;

            boundingRect.left = boundingRect.left / width;
            boundingRect.top = boundingRect.top / height;
            boundingRect.right = boundingRect.right / width;
            boundingRect.bottom = boundingRect.bottom / height;

            const partiallyUncaptured = boundingRect.right > 1 || boundingRect.bottom > 1;
            const fullyUncaptured = boundingRect.left > 1 || boundingRect.top > 1;
            if (fullyUncaptured) {
              canvas.title = `Playwright couldn't capture canvas contents because it's located outside the viewport.`;
              continue;
            }

            drawCheckerboard(context, canvas);

            if (shouldPopulateCanvasFromScreenshot) {
              context.drawImage(img, boundingRect.left * img.width, boundingRect.top * img.height, (boundingRect.right - boundingRect.left) * img.width, (boundingRect.bottom - boundingRect.top) * img.height, 0, 0, canvas.width, canvas.height);

              if (partiallyUncaptured)
                canvas.title = `Playwright couldn't capture full canvas contents because it's located partially outside the viewport.`;
              else
                canvas.title = `Canvas contents are displayed on a best-effort basis based on viewport screenshots taken during test execution.`;
            } else {
              canvas.title = 'Canvas content display is disabled.';
            }

            if (isUnderTest)
              // eslint-disable-next-line no-console
              console.log(`canvas drawn:`, JSON.stringify([boundingRect.left, boundingRect.top, (boundingRect.right - boundingRect.left), (boundingRect.bottom - boundingRect.top)].map(v => Math.floor(v * 100))));
          }
        };
        img.onerror = () => {
          for (const canvas of canvasElements) {
            const context = canvas.getContext('2d')!;
            drawCheckerboard(context, canvas);
            canvas.title = `Playwright couldn't show canvas contents because the screenshot failed to load.`;
          }
        };
        img.src = location.href.replace('/snapshot', '/closest-screenshot');
      }
    };

    const onDOMContentLoaded = () => visit(document);

    window.addEventListener('load', onLoad);
    window.addEventListener('DOMContentLoaded', onDOMContentLoaded);
  }

  return `\n(${applyPlaywrightAttributes.toString()})(${unwrapPopoutUrl.toString()}, ${JSON.stringify(viewport)}${targetIds.map(id => `, "${id}"`).join('')})`;
}


/**
 * Best-effort Electron support: rewrite custom protocol in DOM.
 * vscode-file://vscode-app/ -> https://pw-vscode-file--vscode-app/
 */
const schemas = ['about:', 'blob:', 'data:', 'file:', 'ftp:', 'http:', 'https:', 'mailto:', 'sftp:', 'ws:', 'wss:'];
const kLegacyBlobPrefix = 'http://playwright.bloburl/#';

export function rewriteURLForCustomProtocol(href: string): string {
  // Legacy support, we used to prepend this to blobs, strip it away.
  if (href.startsWith(kLegacyBlobPrefix))
    href = href.substring(kLegacyBlobPrefix.length);

  try {
    const url = new URL(href);
    // Sanitize URL.
    if (url.protocol === 'javascript:' || url.protocol === 'vbscript:')
      return 'javascript:void(0)';

    // Pass through if possible.
    const isBlob = url.protocol === 'blob:';
    const isFile = url.protocol === 'file:';
    if (!isBlob && !isFile && schemas.includes(url.protocol))
      return href;

    // Rewrite blob, file and custom schemas.
    const prefix = 'pw-' + url.protocol.slice(0, url.protocol.length - 1);
    if (!isFile)
      url.protocol = 'https:';
    url.hostname = url.hostname ? `${prefix}--${url.hostname}` : prefix;
    if (isFile) {
      // File URIs can only have their protocol changed after the hostname
      // is set. (For all other URIs, we must set the protocol first.)
      url.protocol = 'https:';
    }
    return url.toString();
  } catch {
    return href;
  }
}

/**
 * Best-effort Electron support: rewrite custom protocol in inline stylesheets.
 * vscode-file://vscode-app/ -> https://pw-vscode-file--vscode-app/
 */
const urlInCSSRegex = /url\(['"]?([\w-]+:)\/\//ig;

function rewriteURLsInStyleSheetForCustomProtocol(text: string): string {
  return text.replace(urlInCSSRegex, (match: string, protocol: string) => {
    const isBlob = protocol === 'blob:';
    const isFile = protocol === 'file:';
    if (!isBlob && !isFile && schemas.includes(protocol))
      return match;
    return match.replace(protocol + '//', `https://pw-${protocol.slice(0, -1)}--`);
  });
}

// <base>/snapshot.html?r=<snapshotUrl> is used for "pop out snapshot" feature.
export function unwrapPopoutUrl(url: string) {
  const u = new URL(url);
  if (u.pathname.endsWith('/snapshot.html'))
    return u.searchParams.get('r')!;
  return url;
}<|MERGE_RESOLUTION|>--- conflicted
+++ resolved
@@ -236,13 +236,6 @@
   return (snapshot as any)._nodes;
 }
 
-<<<<<<< HEAD
-function snapshotScript(...targetIds: (string | undefined)[]) {
-  function applyPlaywrightAttributes(unwrapPopoutUrl: (url: string) => string, ...targetIds: (string | undefined)[]) {
-    const searchParams = new URLSearchParams(location.search);
-    const shouldPopulateCanvasFromScreenshot = searchParams.has('shouldPopulateCanvasFromScreenshot');
-    const isUnderTest = searchParams.has('isUnderTest');
-=======
 type ViewportSize = { width: number, height: number };
 type BoundingRect = { left: number, top: number, right: number, bottom: number };
 type FrameBoundingRectsInfo = {
@@ -262,8 +255,9 @@
 
 function snapshotScript(viewport: ViewportSize, ...targetIds: (string | undefined)[]) {
   function applyPlaywrightAttributes(unwrapPopoutUrl: (url: string) => string, viewport: ViewportSize, ...targetIds: (string | undefined)[]) {
-    const isUnderTest = new URLSearchParams(location.search).has('isUnderTest');
->>>>>>> c700a840
+    const searchParams = new URLSearchParams(location.search);
+    const shouldPopulateCanvasFromScreenshot = searchParams.has('shouldPopulateCanvasFromScreenshot');
+    const isUnderTest = searchParams.has('isUnderTest');
 
     // info to recursively compute canvas position relative to the top snapshot frame.
     // Before rendering each iframe, its parent extracts the '__playwright_canvas_render_info__' attribute
